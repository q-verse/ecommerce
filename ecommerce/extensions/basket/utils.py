--- conflicted
+++ resolved
@@ -281,15 +281,9 @@
         request_data (dict): HttpRequest data
 
     """
-<<<<<<< HEAD
-    # Value of enterprise catalog UUID is being passed as
-    # `enterprise_customer_catalog_uuid` from basket page
-    enterprise_catalog_uuid = request_data.get('enterprise_customer_catalog_uuid') if request_data else None
-=======
     # Value of enterprise catalog UUID is being passed as `catalog` from
     # basket page
     enterprise_catalog_uuid = request_data.get('catalog') if request_data else None
->>>>>>> a9375bc5
 
     if enterprise_catalog_uuid:
         enterprise_catalog_attribute, __ = BasketAttributeType.objects.get_or_create(
@@ -302,10 +296,6 @@
         )
 
 
-<<<<<<< HEAD
-@newrelic.agent.function_trace()
-=======
->>>>>>> a9375bc5
 def _set_basket_bundle_status(bundle, basket):
     """
     Sets the basket's bundle status
