--- conflicted
+++ resolved
@@ -372,10 +372,7 @@
         self.assertIsNone(response_data['email_domains'])
 
     def test_update_multi_offer_coupon(self):
-<<<<<<< HEAD
-=======
         """Test updating a coupon that has unique offers under each offer."""
->>>>>>> c43b4886
         self.data.update({
             'title': 'Test Multi Use Coupon Update',
             'quantity': 5,
