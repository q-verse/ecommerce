--- conflicted
+++ resolved
@@ -3,14 +3,8 @@
 import logging
 import waffle
 from django.core.exceptions import ValidationError
-<<<<<<< HEAD
-from django.db import IntegrityError
-from oscar.core.loading import get_model
-from rest_framework import generics
-=======
 from oscar.core.loading import get_model
 from rest_framework import generics, serializers
->>>>>>> c10b5831
 from rest_framework.permissions import IsAdminUser, IsAuthenticated
 from rest_framework.response import Response
 
@@ -79,28 +73,6 @@
             cleaned_voucher_data['price']
         )
 
-<<<<<<< HEAD
-        try:
-            vouchers = create_enterprise_vouchers(
-                voucher_type=cleaned_voucher_data['voucher_type'],
-                quantity=cleaned_voucher_data['quantity'],
-                coupon_id=coupon_product.id,
-                benefit_type=cleaned_voucher_data['benefit_type'],
-                benefit_value=cleaned_voucher_data['benefit_value'],
-                enterprise_customer=cleaned_voucher_data['enterprise_customer'],
-                enterprise_customer_catalog=cleaned_voucher_data['enterprise_customer_catalog'],
-                max_uses=cleaned_voucher_data['max_uses'],
-                email_domains=cleaned_voucher_data['email_domains'],
-                site=self.request.site,
-                end_datetime=cleaned_voucher_data['end_datetime'],
-                start_datetime=cleaned_voucher_data['start_datetime'],
-                code=cleaned_voucher_data['code'],
-                name=cleaned_voucher_data['title']
-            )
-        except IntegrityError:
-            logger.exception('Failed to create vouchers for [%s] coupon.', coupon_product.title)
-            raise
-=======
         vouchers = create_enterprise_vouchers(
             voucher_type=cleaned_voucher_data['voucher_type'],
             quantity=cleaned_voucher_data['quantity'],
@@ -117,13 +89,10 @@
             code=cleaned_voucher_data['code'],
             name=cleaned_voucher_data['title']
         )
->>>>>>> c10b5831
 
         attach_vouchers_to_coupon_product(coupon_product, vouchers, cleaned_voucher_data['note'])
         return coupon_product
 
-<<<<<<< HEAD
-=======
     def update(self, request, *args, **kwargs):
         """Update coupon depending on request data sent."""
         try:
@@ -133,7 +102,6 @@
             raise serializers.ValidationError(error.message)
         return super(EnterpriseCouponViewSet, self).update(request, *args, **kwargs)
 
->>>>>>> c10b5831
     def update_range_data(self, request_data, vouchers):
         pass
 
