--- conflicted
+++ resolved
@@ -523,12 +523,7 @@
 
     def setUp(self):
         super(EnrollmentCodeFulfillmentModuleTests, self).setUp()
-<<<<<<< HEAD
-        course = CourseFactory()
-=======
-        toggle_switch(ENROLLMENT_CODE_SWITCH, True)
         course = CourseFactory(site=self.site)
->>>>>>> d0ccf946
         course.create_or_update_seat('verified', True, 50, self.partner, create_enrollment_code=True)
         enrollment_code = Product.objects.get(product_class__name=ENROLLMENT_CODE_PRODUCT_CLASS_NAME)
         user = factories.UserFactory()
